//! This module handles decoding and de-globbing of rules
use std::cmp::Ordering;
use std::collections::LinkedList;
use std::collections::{HashMap, HashSet};
use std::ffi::OsString;
use std::fmt::{Display, Formatter};
use std::fs::File;
use std::hash::Hash;
<<<<<<< HEAD
=======
use std::io::{BufRead, BufReader};
use std::ops::Deref;
>>>>>>> 371f8563
use std::path::{Path, PathBuf};

use log::{debug, log_enabled};
use parking_lot::MappedRwLockReadGuard;
use regex::{Captures, Regex};
use walkdir::{DirEntry, WalkDir};

use crate::buffers::{
    BinDescriptor, EnvDescriptor, GlobPathDescriptor, GroupPathDescriptor, MyGlob, OutputHolder,
    OutputType, PathBuffers, PathDescriptor, RelativeDirEntry, RuleDescriptor, TaskDescriptor,
    TupPathDescriptor,
};
use crate::errors::Error::PathSearchError;
use crate::errors::{Error as Err, Error};
use crate::paths::{
    ExcludeInputPaths, GlobPath, InputResolvedType, InputsAsPaths, MatchingPath, OutputsAsPaths,
};
use crate::statements::*;
use crate::transform::{to_regex, Artifacts, TupParser};
use crate::ReadWriteBufferObjects;

/// Trait to discover paths from an external source (such as a database)
pub trait PathSearcher {
    /// Discover paths from glob string
    fn discover_paths(
        &self,
        path_buffers: &impl PathBuffers,
        glob_path: &[GlobPath],
    ) -> Result<Vec<MatchingPath>, Error>;

    /// Discover Tuprules.lua or Tuprules.tup in all parent directories of tup_cwd
    fn locate_tuprules(
        &self,
        tup_cwd: &PathDescriptor,
        path_buffers: &impl PathBuffers,
    ) -> Vec<PathDescriptor>;

    /// Find Outputs
    fn get_outs(&self) -> &OutputHolder;

    /// Root of the tup hierarchy, where tupfiles are found
    fn get_root(&self) -> &Path;

    /// Merge outputs from previous outputs
    fn merge(&mut self, p: &impl PathBuffers, o: &impl OutputHandler) -> Result<(), Error>;
}

/// `TupLoc` keeps track of the current file being processed and rule location.
/// This is mostly useful for error handling to let the user know we ran into problem with a rule at
/// a particular line
#[derive(Debug, Default, PartialEq, Eq, Clone, Hash)]
pub struct TupLoc {
    tup_path_desc: TupPathDescriptor,
    loc: Loc,
}

/// `RuleFormulaInstance` stores both rule formula and its whereabouts(`TupLoc`) in a Tupfile
/// Caller locations are stored in the linked list
#[derive(Debug, Default, PartialEq, Eq, Clone, Hash)]
pub struct RuleFormulaInstance {
    rule_formula: RuleFormula,
    rule_ref: LinkedList<TupLoc>,
}

/// `TaskUsage` stores task name, its dependents, recipe  and its location in Tupfile
#[derive(Debug, Default, Clone)]
pub struct TaskInstance {
    name: String,
    deps: Vec<PathExpr>,
    recipe: Vec<Vec<PathExpr>>,
    tup_loc: TupLoc,
    #[allow(dead_code)]
    search_dirs: Vec<PathDescriptor>,
    env: EnvDescriptor,
}

impl Hash for TaskInstance {
    fn hash<H: std::hash::Hasher>(&self, state: &mut H) {
        self.name.hash(state);
    }
}

impl Display for TaskInstance {
    fn fmt(&self, f: &mut Formatter<'_>) -> std::fmt::Result {
        write!(f, "{}", self.name)
    }
}
impl PartialOrd for TaskInstance {
    fn partial_cmp(&self, other: &Self) -> Option<Ordering> {
        self.name.partial_cmp(&other.name)
    }
}

impl Ord for TaskInstance {
    fn cmp(&self, other: &Self) -> Ordering {
        self.name.cmp(&other.name)
    }
}

impl PartialEq for TaskInstance {
    fn eq(&self, other: &Self) -> bool {
        self.name.eq(&other.name)
    }
}

impl Eq for TaskInstance {}

impl RuleFormulaInstance {
    /// Command string to execute in a rule
    pub fn get_rule_str(&self) -> String {
        self.rule_formula.formula.cat()
    }
    /// Display string that appears in the console as the rule is run
    pub fn get_display_str(&self) -> String {
        let description = self.rule_formula.description.cat();
        let r = Regex::new("^\\^([bcjot]+)").unwrap();
        let display_str = if let Some(s) = r.captures(description.as_str()) {
            //formula.strip_prefix("^o ").unwrap()
            description
                .strip_prefix(s.get(0).unwrap().as_str())
                .unwrap()
        } else {
            description.as_str()
        };
        display_str.trim_start().to_string()
    }
    /// additional flags "bcjot" that alter the way rule is run
    pub fn get_flags(&self) -> String {
        let description = self.rule_formula.description.cat();
        let r = Regex::new("^\\^([bcjot]+)").unwrap();
        if r.is_match(description.as_str()) {
            let s = r.captures(description.as_str()).unwrap();
            s.get(0).unwrap().as_str().to_string()
        } else {
            "".to_string()
        }
    }
}

impl TaskInstance {
    ///Create a new TaskInstance
    pub(crate) fn new(
        tup_cwd: &PathDescriptor,
        name: &str,
        deps: Vec<PathExpr>,
        recipe: Vec<Vec<PathExpr>>,
        tup_loc: TupLoc,
        search_dirs: Vec<PathDescriptor>,
        env: EnvDescriptor,
    ) -> TaskInstance {
        let name = format!("{}/{}", tup_cwd.to_string(), name);
        TaskInstance {
            name,
            deps,
            recipe,
            tup_loc,
            search_dirs,
            env,
        }
    }
    /// Returns the name of the task in the format dir/&task:name
    pub fn get_target(&self) -> &str {
        self.name.as_str()
    }

    /// dependents of the task
    #[allow(dead_code)]
    pub(crate) fn get_deps(&self) -> &Vec<PathExpr> {
        &self.deps
    }

    /// Returns the recipe of the task
    pub fn get_recipe(&self) -> Vec<String> {
        self.recipe.iter().map(|x| x.cat()).collect()
    }

    /// Returns the location of the task in the Tupfile
    pub fn get_tup_loc(&self) -> &TupLoc {
        &self.tup_loc
    }
    /// env required for the task
    pub(crate) fn get_env_desc(&self) -> &EnvDescriptor {
        &self.env
    }
}

impl std::fmt::Display for TupLoc {
    fn fmt(&self, f: &mut Formatter<'_>) -> std::fmt::Result {
        write!(f, "{:?}: {}", self.tup_path_desc, self.loc)
    }
}

///`Ruleref` constructor and accessors
impl TupLoc {
    /// Construct a RuleRef
    pub fn new(tup_desc: &TupPathDescriptor, loc: &Loc) -> TupLoc {
        TupLoc {
            tup_path_desc: tup_desc.clone(),
            loc: *loc,
        }
    }

    /// Line of Tupfile where portion of rule is found
    pub fn get_line(&self) -> u32 {
        self.loc.get_line()
    }
    /// Get the column of Tupfile where portion of rule is found
    pub fn get_col(&self) -> u32 {
        self.loc.get_col()
    }
    /// Get the span of the region in Tupfile where rule is found
    pub fn get_span(&self) -> u32 {
        self.loc.get_span()
    }

    /// Directory
    pub fn get_tupfile_desc(&self) -> &TupPathDescriptor {
        &self.tup_path_desc
    }
}

impl RuleFormulaInstance {
    pub(crate) fn new(rule_formula: RuleFormula, rule_ref: TupLoc) -> RuleFormulaInstance {
        RuleFormulaInstance {
            rule_formula,
            rule_ref: std::collections::LinkedList::from([rule_ref]),
        }
    }
    #[allow(dead_code)]
    pub(crate) fn chain(&mut self, caller_loc: TupLoc) {
        self.rule_ref.push_back(caller_loc);
    }
    #[allow(dead_code)]
    /// `RuleFormula` that this object refers to
    pub(crate) fn get_formula(&self) -> &RuleFormula {
        &self.rule_formula
    }
    /// returns `RuleRef' which is the location of the referred rule in a Tupfile
    pub fn get_rule_ref(&self) -> &TupLoc {
        &self.rule_ref.front().unwrap()
    }
}

impl std::fmt::Display for RuleFormulaInstance {
    fn fmt(&self, f: &mut Formatter<'_>) -> std::fmt::Result {
        write!(f, "?{:?}? {:?}", self.rule_ref, self.rule_formula)
    }
}

/// Interface to add and read outputs of rules parsed in tupfiles.
pub trait OutputHandler {
    /// Get all the output files from rules accumulated so far
    fn get_output_files(&self) -> MappedRwLockReadGuard<'_, HashSet<PathDescriptor>>;
    /// Get all the groups with collected rule outputs
    fn get_groups(
        &self,
    ) -> MappedRwLockReadGuard<'_, HashMap<GroupPathDescriptor, HashSet<PathDescriptor>>>;
    /// Get paths stored against a bin
    fn get_bins(
        &self,
    ) -> MappedRwLockReadGuard<'_, HashMap<BinDescriptor, HashSet<PathDescriptor>>>;
    /// Get parent dir -> children map
    fn get_children(
        &self,
    ) -> MappedRwLockReadGuard<'_, HashMap<PathDescriptor, Vec<PathDescriptor>>>;
    /// the parent rule that generates a output file
    fn get_parent_rule(&self, o: &PathDescriptor) -> Option<TupLoc>;
    /// parent rule of each output path
    fn with_parent_rules<R, F>(&self, f: F) -> R
    where
        F: FnMut(&HashMap<PathDescriptor, TupLoc>) -> R;
    /// Add an entry to the set that holds output paths
    fn add_output(&mut self, pd: &PathDescriptor) -> bool;

    /// Add parent rule to a give output path id. Returns false if unsuccessful
    fn add_parent_rule(&mut self, pd: &PathDescriptor, rule_ref: TupLoc) -> TupLoc;

    /// Add children
    fn add_children(&mut self, path_desc: &PathDescriptor, ch: Vec<PathDescriptor>);

    /// Add an entry to the collector that holds paths of a group
    fn add_group_entry(&mut self, group_desc: &GroupPathDescriptor, pd: PathDescriptor);

    /// Add an entry to the collector that holds paths of a group
    fn add_bin_entry(&mut self, bin_desc: &BinDescriptor, pd: PathDescriptor);

    /// merge groups, outputs and bins from other `OutputHandler`
    ///  erorr-ing out if unique parent rule
    /// of an output is not found
    fn merge(&mut self, p: &impl PathBuffers, out: &impl OutputHandler) -> Result<(), Err>;
}

/// Searcher of paths in directory tree and those stored in [OutputHolder]
#[derive(Debug, Default, Clone)]
pub struct DirSearcher {
    root: PathBuf,
    output_holder: OutputHolder,
}

impl DirSearcher {
    ///  Constructs a blank `DirSearcher`
    pub fn new() -> DirSearcher {
        DirSearcher {
            root: PathBuf::from("."),
            output_holder: OutputHolder::new(),
        }
    }
    /// Constructs a `DirSearcher` with a given root
    pub fn new_at<P: AsRef<Path>>(p: P) -> Self {
        DirSearcher {
            root: p.as_ref().to_path_buf(),
            output_holder: OutputHolder::new(),
        }
    }
}

impl PathSearcher for DirSearcher {
    /// scan folder tree for paths
    /// This function runs the glob matcher to discover rule inputs by walking from given directory. The paths are returned as descriptors stored in [MatchingPatch]
    /// @tup_cwd is expected to be current tupfile directory under which a rule is found. @glob_path
    /// Also calls the next in chain of searchers
    fn discover_paths(
        &self,
        path_buffers: &impl PathBuffers,
        glob_path: &[GlobPath],
    ) -> Result<Vec<MatchingPath>, Error> {
        let mut unique_path_descs = HashSet::new();
        let mut pes = Vec::new();
        let matching_outs = self.output_holder.discover_paths(path_buffers, glob_path)?;
        if !matching_outs.is_empty() {
            pes.extend(matching_outs);
            return Ok(pes);
        }
        for glob_path in glob_path {
            let to_match = glob_path.get_abs_path();
            debug!(
                "bp:{:?}, to_match:{:?}",
                glob_path.get_base_abs_path(),
                to_match
            );

            let root = path_buffers.get_root_dir();
            if !glob_path.has_glob_pattern() {
                let mut pes = Vec::new();
                let path_desc = glob_path.get_glob_path_desc();
                debug!("looking for child {:?}", to_match);
                if root.join(to_match.as_path()).is_file() {
                    pes.push(MatchingPath::new(path_desc));
                    if log_enabled!(log::Level::Debug) {
                        for pe in pes.iter() {
                            debug!("mp:{:?}", pe);
                        }
                    }
                    return Ok(pes);
                }
            } else {
                let base_path = glob_path.get_base_abs_path();
                let base_path_from_root = path_buffers.get_root_dir().join(base_path.as_path());
                if !base_path_from_root.is_dir() {
                    debug!("base path {:?} is not a directory", base_path);
                    continue;
                }
                let globs = MyGlob::new_raw(to_match.as_path())?;
                debug!("glob regex used for finding matches {}", globs.re());
                debug!("base path for files matching glob: {:?}", base_path);
                let mut walkdir = WalkDir::new(base_path_from_root);
                if glob_path.is_recursive_prefix() {
                    walkdir = walkdir.max_depth(usize::MAX);
                } else {
                    walkdir = walkdir.max_depth(1);
                }
                let len = root.components().count();
                let relative_path =
                    |entry: DirEntry| -> PathBuf { entry.path().components().skip(len).collect() };

                let filtered_paths = walkdir
                    .min_depth(1)
                    .into_iter()
                    .filter_map(move |entry| {
                        entry.ok().filter(|e| e.path().is_file()).map(relative_path)
                    })
                    .filter(|entry| globs.is_match(entry.as_path()));
                for path in filtered_paths {
                    let path_desc =
                        path_buffers
                            .add_abs(path.as_path())
                            .ok_or(PathSearchError(format!(
                                "Path join error on {}",
                                path.as_path().display()
                            )))?;
                    let captured_globs = globs.group(path.as_path());
                    debug!("found path {:?} with captures {:?}", path, captured_globs);
                    if unique_path_descs.insert(path_desc.clone()) {
                        pes.push(MatchingPath::with_captures(
                            path_desc,
                            glob_path.get_glob_desc(),
                            captured_globs,
                        ));
                    }
                }
                if log_enabled!(log::Level::Debug) {
                    for pe in pes.iter() {
                        debug!("mp_glob:{:?}", pe);
                    }
                }
                if !pes.is_empty() {
                    break;
                }
            }
        }
        let mut matching_outputs = self.output_holder.discover_paths(path_buffers, glob_path)?;
        for pe in matching_outputs.drain(..) {
            debug!("mp_glob:{:?}", pe);
            if unique_path_descs.insert(pe.path_descriptor().clone()) {
                pes.push(pe);
            }
        }
        Ok(pes)
    }

    fn locate_tuprules(
        &self,
        tup_cwd: &PathDescriptor,
        _path_buffers: &impl PathBuffers,
    ) -> Vec<PathDescriptor> {
        crate::parser::locate_tuprules_from(tup_cwd.clone())
    }

    fn get_outs(&self) -> &OutputHolder {
        &self.output_holder
    }

    fn get_root(&self) -> &Path {
        self.root.as_path()
    }

    fn merge(&mut self, p: &impl PathBuffers, o: &impl OutputHandler) -> Result<(), Error> {
        OutputHandler::merge(&mut self.output_holder, p, o)
    }
}

/// Decode input paths from file globs, bins(buckets), and groups
pub(crate) trait DecodeInputPaths {
    fn decode(
        &self,
        tup_cwd: &PathDescriptor,
        path_searcher: &impl PathSearcher,
        path_buffers: &impl PathBuffers,
        rule_ref: &TupLoc,
        search_dirs: &Vec<PathDescriptor>,
    ) -> Result<Vec<InputResolvedType>, Err>;
}

// Decode input paths in RvalGeneral
impl DecodeInputPaths for PathExpr {
    // convert globs into regular paths, remember that matched groups
    fn decode(
        &self,
        tup_cwd: &PathDescriptor,
        path_searcher: &impl PathSearcher,
        path_buffers: &impl PathBuffers,
        rule_ref: &TupLoc,
        search_dirs: &Vec<PathDescriptor>,
    ) -> Result<Vec<InputResolvedType>, Err> {
        let mut vs = Vec::new();
        debug!("Decoding input paths of {:?}", &self);

        match self {
            PathExpr::Literal(_) => {
                let glob_path =
                    GlobPath::build_from_relative(tup_cwd, Path::new(self.cat_ref().as_ref()))?;
                let glob_path_desc = glob_path.get_glob_path_desc();
                let mut glob_paths = vec![glob_path];
                let rel_path_desc = RelativeDirEntry::new(tup_cwd.clone(), glob_path_desc.clone());
                for search_dir in search_dirs {
                    let glob_path = GlobPath::build_from_relative_desc(search_dir, &rel_path_desc)?;
                    debug!("glob str: {:?}", glob_path.get_abs_path());
                    glob_paths.push(glob_path);
                }

                let pes = path_searcher.discover_paths(path_buffers, glob_paths.as_slice())?;
                if pes.is_empty() {
                    log::warn!("Could not find any paths matching {:?}", glob_path_desc);
                    vs.push(InputResolvedType::UnResolvedFile(glob_path_desc));
                } else {
                    vs.extend(pes.into_iter().map(InputResolvedType::Deglob));
                }
            }
            PathExpr::Group(dir, name) => {
                let to_join = dir.cat();
                let group_dir = tup_cwd.join(to_join.as_str()).ok_or(Error::PathNotFound(
                    format!("{:?}/{:?}/<{:?}>", tup_cwd, to_join, name.cat()),
                    rule_ref.clone(),
                ))?;
                let ref grp_desc = path_buffers.add_group_pathexpr(&group_dir, name.cat().as_str());
                {
                    debug!(
                        "resolving grp: {:?} with desc:{:?}",
                        path_buffers.get_group_path(grp_desc),
                        grp_desc
                    );
                    if let Some(paths) = path_searcher.get_outs().get().get_group(grp_desc) {
                        vs.extend(
<<<<<<< HEAD
                            paths
                                .iter()
                                .map(|x| InputResolvedType::GroupEntry(*grp_desc, *x)),
=======
                            paths.deref().iter().map(|x| {
                                InputResolvedType::GroupEntry(grp_desc.clone(), x.clone())
                            }),
>>>>>>> 371f8563
                        )
                    } else {
                        //let (, _) = bo.add_path(Path::new(&*p.cat()), tup_cwd);
                        vs.push(InputResolvedType::UnResolvedGroupEntry(grp_desc.clone()));
                    }
                }
            }
            PathExpr::Bin(b) => {
                let ref bin_desc = path_buffers.add_bin_path_expr(tup_cwd, b.as_ref());
                debug!("resolving bin: {:?}/{:?}", tup_cwd, b.as_str());
                if let Some(paths) = path_searcher.get_outs().get().get_bin(bin_desc) {
<<<<<<< HEAD
                    for p in paths {
                        vs.push(InputResolvedType::BinEntry(*bin_desc, *p))
=======
                    for p in paths.deref() {
                        vs.push(InputResolvedType::BinEntry(bin_desc.clone(), p.clone()))
>>>>>>> 371f8563
                    }
                } else {
                    return Err(Error::StaleBinRef(b.clone(), rule_ref.clone()));
                }
            }
            PathExpr::DeGlob(mp) => {
                vs.push(InputResolvedType::Deglob(mp.clone()));
            }
            PathExpr::TaskRef(name) => {
                if let Some(task_desc) = path_buffers.try_get_task_desc(tup_cwd, name.as_str()) {
                    vs.push(InputResolvedType::TaskRef(task_desc));
                } else {
                    return Err(Error::TaskNotFound(
                        name.as_str().to_string(),
                        rule_ref.clone(),
                    ));
                }
            }
            _ => {}
        }
        Ok(vs)
    }
}

// decode input paths
impl DecodeInputPaths for Vec<PathExpr> {
    fn decode(
        &self,
        tup_cwd: &PathDescriptor,
        path_searcher: &impl PathSearcher,
        path_buffers: &impl PathBuffers,
        rule_ref: &TupLoc,
        search_dirs: &Vec<PathDescriptor>,
    ) -> Result<Vec<InputResolvedType>, Err> {
        // gather locations where exclude patterns show up
        debug!("decoding inputs");
        let excludeindices: Vec<_> = self
            .iter()
            .enumerate()
            .filter(|pi| matches!(&pi.1, &PathExpr::ExcludePattern(_)))
            .map(|ref pi| pi.0)
            .collect();

        // now collect decoded pathexpressions that form inputs
        let decoded: Result<Vec<_>, _> = self
            .iter()
            .inspect(|x| debug!("before decode {:?}", x))
            .map(|x| x.decode(tup_cwd, path_searcher, path_buffers, rule_ref, &search_dirs))
            .inspect(|x| debug!("after {:?}", x))
            .collect();
        let filter_out_excludes =
            |(i, ips): (usize, Vec<InputResolvedType>)| -> Vec<InputResolvedType> {
                // find the immediately following exclude pattern
                let pp = excludeindices.partition_point(|&j| j <= i);
                if pp < excludeindices.len() {
                    // remove paths that match exclude pattern
                    let v = self.as_slice();
                    let exclude_regex = &v[excludeindices[pp]];
                    exclude_regex.exclude(ips, path_buffers)
                } else {
                    ips
                }
            };
        let decoded = decoded?;
        debug!("done processing inputs");
        Ok(decoded
            .into_iter()
            .enumerate()
            .flat_map(filter_out_excludes)
            .collect())
    }
}

trait GatherOutputs {
    fn gather_outputs(
        &self,
        output_handler: &mut impl OutputHandler,
        path_buffers: &impl PathBuffers,
    ) -> Result<(), Err>;
}

trait DecodeInputPlaceHolders {
    fn decode_input_place_holders(
        &self,
        inputs: &InputsAsPaths,
        secondary_inputs: &InputsAsPaths,
    ) -> Result<Self, Err>
    where
        Self: Sized;
}

trait DecodeOutputPlaceHolders {
    fn decode_output_place_holders(&self, outputs: &OutputsAsPaths) -> Result<Self, Err>
    where
        Self: Sized;
}

/// 'GroupInputs' represents a collection of paths associated with a group name
pub trait GroupInputs {
    /// Returns all paths  (space separated) associated with a given group name for a given rule
    /// Full path of the group is infered from the rule inputs that of the form path/<group_name>
    fn get_group_paths(&self, group_name: &str, rule_id: i64, rule_dir: i64) -> Option<String>
    where
        Self: Sized;
}

lazy_static! {
    static ref PERC_NUM_F_RE: Regex =
        Regex::new(r"%([1-9][0-9]*)f").expect("regex compilation error"); // pattern for matching  numberedinputs that appear in command line
    static ref PERC_NUM_B_RE: Regex =
        Regex::new(r"%([1-9][0-9]*)b").expect("regex compilation error"); //< pattern for matching a numbered basename with extension of a input to a rule
    static ref GRPRE: Regex = Regex::new(r"%<([^>]+)>").expect("regex compilation error"); //< pattern for matching a group
    static ref PER_CAP_B_RE: Regex =
        Regex::new(r"%([1-9][0-9]*)B").expect("regex compilation failure"); //< pattern for matching basename of input to a rule
    static ref PERC_NUM_G_RE: Regex =
        Regex::new(r"%([1-9][0-9]*)g").expect("regex compilation error"); //< pattern for matching outputs that appear on command line
    static ref PERC_NUM_O_RE: Regex =
        Regex::new(r"%([1-9][0-9]*)o").expect("regex compilation error"); //< pattern for matching outputs that appear on command line
    static ref PERC_NUM_CAP_O_RE: Regex =
        Regex::new(r"%([1-9][0-9]*)O").expect("regex compilation error");
    static ref PERC_NUM_I : Regex = Regex::new(r"%([1-9][0-9]*)i").expect("regex compilation error"); //< pattern for matching numbered order only inputs (that dont appear in command line)
}

/// replace all occurrences of <{}> in rule strings with the paths that are associated with corresponding group input for that that rule.
pub fn decode_group_captures(
    inputs: &impl GroupInputs,
    rule_ref: &TupLoc,
    rule_id: i64,
    dirid: i64,
    rule_str: &str,
) -> Result<String, Error> {
    let replacer = |caps: &Captures| {
        let c = caps
            .get(1)
            .ok_or_else(|| Err::StaleGroupRef("unknown".to_string(), rule_ref.clone()))?;
        inputs
            .get_group_paths(c.as_str(), rule_id, dirid)
            .ok_or_else(|| Err::StaleGroupRef(c.as_str().to_string(), rule_ref.clone()))
    };
    let reps: Result<Vec<_>, _> = GRPRE
        .captures(rule_str)
        .iter()
        .inspect(|x| {
            debug!(
                "group capture before replace :{}",
                x.get(0).unwrap().as_str()
            )
        })
        .map(|x| replacer(x))
        .inspect(|x| {
            if let Ok(ref x) = x {
                debug!("group capture after replace :{}", x.as_str());
            }
        })
        .collect();
    let reps = reps?;
    let mut i = 0;

    let d = GRPRE
        .replace(rule_str, |_: &Captures| {
            let r = &reps[i];
            i += 1;
            r.as_str()
        })
        .to_string();
    Ok(d)
}

impl DecodeInputPlaceHolders for PathExpr {
    fn decode_input_place_holders(
        &self,
        inputs: &InputsAsPaths,
        secondary_inputs: &InputsAsPaths,
    ) -> Result<Self, Err> {
        let frep = |inp: &InputsAsPaths, sinp: &InputsAsPaths, d: &str| -> Result<String, Err> {
            let rule_ref = inp.get_rule_ref();
            let d = if d.contains("%f") {
                let input_raw_paths = inp.get_paths();
                if input_raw_paths.is_empty() {
                    return Err(Err::StalePerc('f', rule_ref.clone(), d.to_string()));
                }
                let x1 = input_raw_paths.join(" ");
                debug!("replacing %f with {:?}", x1.as_str());
                d.replace("%f", x1.as_str())
            } else {
                d.to_string()
            };

            let d = if PERC_NUM_F_RE.captures(d.as_str()).is_some() {
                // numbered inputs will be replaced here
                let inputs = inp.get_paths();
                if inputs.is_empty() {
                    return Err(Err::StalePerc('f', rule_ref.clone(), d.clone()));
                }
                replace_decoded_str(d.as_str(), &inputs, &PERC_NUM_F_RE, rule_ref, 'f')?
            } else {
                d
            };

            let d = if d.contains("%b") {
                let fnames = inputs.get_file_names();
                if fnames.is_empty() {
                    return Err(Err::StalePerc('b', rule_ref.clone(), d.clone()));
                }
                d.replace("%b", fnames.join(" ").as_str())
            } else {
                d
            };

            let d = if PERC_NUM_B_RE.captures(d.as_str()).is_some() {
                let fnames = inputs.get_file_names();
                if fnames.is_empty() {
                    return Err(Err::StalePercNumberedRef('b', rule_ref.clone(), d.clone()));
                }
                replace_decoded_str(d.as_str(), &fnames, &PERC_NUM_B_RE, rule_ref, 'b')?
            } else {
                d
            };

            let d = if d.contains("%B") {
                let stems = inp.get_file_stem();
                if stems.is_empty() {
                    return Err(Err::StalePerc('B', rule_ref.clone(), d.clone()));
                }
                d.replace("%B", stems.join(" ").as_str())
            } else {
                d
            };

            let d = if PER_CAP_B_RE.captures(d.as_str()).is_some() {
                let stems = inp.get_file_stem();
                if stems.is_empty() {
                    return Err(Err::StalePercNumberedRef('B', rule_ref.clone(), d.clone()));
                }
                replace_decoded_str(d.as_ref(), &stems, &PER_CAP_B_RE, rule_ref, 'B')?
            } else {
                d
            };

            let d = if d.contains("%e") {
                let ext = inp
                    .get_extension()
                    .ok_or_else(|| Err::StalePerc('e', rule_ref.clone(), d.clone()))?;
                d.replace("%e", ext.as_str())
            } else {
                d
            };
            let d = if d.contains("%d") {
                let parent_name = inp.parent_folder_name().to_string();
                d.replace("%d", parent_name.as_str())
            } else {
                d
            };
            let d = if d.contains("%h") {
                let g = inp
                    .get_glob()
                    .and_then(|x| if x.len() > 1 { x.first() } else { None })
                    .cloned();
                let g = g.ok_or_else(|| Err::StalePerc('h', rule_ref.clone(), d.clone()))?;
                debug!("replacing %h with {:?}", g);
                d.replace("%h", g.as_str())
            } else {
                d
            };
            let d = if d.contains("%g") {
                let g = inp.get_glob().and_then(|x| x.last());
                let g = g.ok_or_else(|| Err::StalePerc('g', rule_ref.clone(), d.clone()))?;
                debug!("replacing %g with {:?}", g.as_str());
                d.replace("%g", g.as_str())
            } else {
                d
            };

            let d = if d.contains("%i") {
                // replace with secondary inputs (order only inputs)
                let sinputsflat = sinp.get_paths();
                if sinp.is_empty() {
                    return Err(Err::StalePerc('i', sinp.get_rule_ref().clone(), d));
                }
                d.replace("%i", sinputsflat.join(" ").as_str())
            } else {
                d
            };
            let d = if PERC_NUM_I.captures(d.as_str()).is_some() {
                // replaced with numbered captures of order only inputs
                if sinp.is_empty() {
                    return Err(Err::StalePercNumberedRef(
                        'i',
                        sinp.get_rule_ref().clone(),
                        d,
                    ));
                }
                let sinputsflat = sinp.get_paths();
                replace_decoded_str(
                    d.as_str(),
                    &sinputsflat,
                    &PERC_NUM_I,
                    &sinp.get_rule_ref(),
                    'i',
                )?
            } else {
                d
            };

            let d = if PERC_NUM_G_RE.captures(d.as_str()).is_some() {
                let captures = inp.get_glob().ok_or(Err::StalePercNumberedRef(
                    'g',
                    inp.get_rule_ref().clone(),
                    d.clone(),
                ))?;
                replace_decoded_str(
                    d.as_str(),
                    captures,
                    &PERC_NUM_G_RE,
                    &inp.get_rule_ref(),
                    'g',
                )?
            } else {
                d
            };
            Ok(d)
        };
        let pe = if let PathExpr::Literal(s) = self {
            PathExpr::from(frep(inputs, secondary_inputs, s)?)
        } else {
            self.clone()
        };
        Ok(pe)
    }
}

fn replace_decoded_str(
    decoded_str: &str,
    file_names: &[String],
    perc_b_re: &'static Regex,
    rule_ref: &TupLoc,
    c: char,
) -> Result<String, Err> {
    let reps: Result<Vec<&String>, Err> = perc_b_re
        .captures(decoded_str)
        .iter()
        .map(|caps: &Captures| {
            let i = caps[1].parse::<usize>().unwrap();
            file_names.get(i - 1).ok_or_else(|| {
                Err::StalePercNumberedRef(c, rule_ref.clone(), decoded_str.to_string())
            })
        })
        .collect();
    let reps = reps?;
    let mut i: usize = 0;
    let s = perc_b_re.replace(decoded_str, |_: &Captures| {
        let r = reps[i];
        i += 1;
        r
    });
    Ok(s.to_string())
}

impl DecodeInputPlaceHolders for Vec<PathExpr> {
    fn decode_input_place_holders(
        &self,
        inputs: &InputsAsPaths,
        secondary_inputs: &InputsAsPaths,
    ) -> Result<Self, Err> {
        self.iter()
            .map(|x| x.decode_input_place_holders(inputs, secondary_inputs))
            .collect()
    }
}

impl DecodeOutputPlaceHolders for Vec<PathExpr> {
    fn decode_output_place_holders(&self, outputs: &OutputsAsPaths) -> Result<Self, Err> {
        self.iter()
            .map(|x| x.decode_output_place_holders(outputs))
            .collect()
    }
}

impl DecodeOutputPlaceHolders for PathExpr {
    fn decode_output_place_holders(&self, outputs: &OutputsAsPaths) -> Result<Self, Err> {
        let frep = |d: &str| -> Result<String, Err> {
            debug!("replacing %o's from rule string :{}", d);
            let d = if d.contains("%o") {
                let space_separated_outputs = outputs.get_paths().join(" ");
                if outputs.is_empty() {
                    debug!("no output found for %o replacement");
                    return Err(Err::StalePerc(
                        'o',
                        outputs.get_rule_ref().clone(),
                        d.to_string(),
                    ));
                }
                d.replace("%o", space_separated_outputs.as_str())
            } else {
                d.to_string()
            };
            let d = if d.contains("%O") {
                if outputs.is_empty() {
                    return Err(Err::StalePerc('O', outputs.get_rule_ref().clone(), d));
                }
                let stem = outputs.get_file_stem().ok_or_else(|| {
                    Err::StalePerc('O', outputs.get_rule_ref().clone(), d.clone())
                })?;
                d.replace("%O", stem.as_str())
            } else {
                d
            };

            let d = if PERC_NUM_O_RE.captures(d.as_str()).is_some() {
                replace_decoded_str(
                    d.as_str(),
                    &outputs.get_paths(),
                    &PERC_NUM_O_RE,
                    &outputs.get_rule_ref(),
                    'o',
                )?
            } else {
                d
            };
            let d = if PERC_NUM_CAP_O_RE.captures(d.as_str()).is_some() {
                replace_decoded_str(
                    d.as_str(),
                    &outputs.get_paths(),
                    &PERC_NUM_CAP_O_RE,
                    &outputs.get_rule_ref(),
                    'O',
                )?
            } else {
                d
            };
            Ok(d)
        };
        Ok(if let PathExpr::Literal(s) = self {
            PathExpr::from(frep(s)?)
        } else if let PathExpr::Quoted(q) = self {
            PathExpr::Quoted(q.decode_output_place_holders(outputs)?)
        } else {
            self.clone()
        })
    }
}

fn excluded_patterns(
    tup_cwd: &PathDescriptor,
    p: &[PathExpr],
    path_buffers: &impl PathBuffers,
) -> Vec<PathDescriptor> {
    p.iter()
        .filter_map(|x| {
            if let PathExpr::ExcludePattern(pattern) = x {
                let s = "^".to_string() + pattern.as_str();
                let path = Path::new(s.as_str());
                path_buffers.add_path_from(tup_cwd, path)
            } else {
                None
            }
        })
        .collect()
}

fn paths_from_exprs(
    tup_cwd: &PathDescriptor,
    p: &[PathExpr],
    path_buffers: &impl PathBuffers,
) -> Vec<OutputType> {
    p.split(|x| {
        matches!(
            x,
            &PathExpr::Sp1 | &PathExpr::NL | &PathExpr::ExcludePattern(_)
        )
    })
    .filter(|x| !x.is_empty())
    .filter_map(|x| {
        let path = PathBuf::new().join(x.to_vec().cat());
        path_buffers
            .add_path_from(tup_cwd, path.as_path())
            .map(|pid| OutputType::new(pid))
    })
    .collect()
}

// replace % specifiers in a target of rule statement which has already been
// deglobbed
impl DecodeInputPlaceHolders for Target {
    fn decode_input_place_holders(
        &self,
        inputs: &InputsAsPaths,
        secondary_inputs: &InputsAsPaths,
    ) -> Result<Self, Err> {
        let newprimary = self
            .primary
            .decode_input_place_holders(inputs, secondary_inputs)?;
        let newsecondary = self
            .secondary
            .decode_input_place_holders(inputs, secondary_inputs)?;
        Ok(Target {
            primary: newprimary,
            secondary: newsecondary,
            bin: self.bin.clone(),
            group: self.group.clone(),
        })
    }
}

impl DecodeInputPlaceHolders for RuleFormula {
    /// rebuild a rule formula with input placeholders filled up
    fn decode_input_place_holders(
        &self,
        inputs: &InputsAsPaths,
        secondary_inputs: &InputsAsPaths,
    ) -> Result<Self, Err> {
        debug!(
            "decoding format strings to replace with inputs in Ruleformula:{:?}",
            self
        );
        Ok(RuleFormula::new_from_parts(
            self.description
                .decode_input_place_holders(inputs, secondary_inputs)?,
            self.formula
                .decode_input_place_holders(inputs, secondary_inputs)?,
        ))
    }
}

impl DecodeOutputPlaceHolders for RuleFormula {
    /// rebuild rule by replacing output placeholders such as %o
    fn decode_output_place_holders(&self, outputs: &OutputsAsPaths) -> Result<Self, Err> {
        Ok(RuleFormula {
            description: self.description.decode_output_place_holders(outputs)?,
            formula: self.formula.decode_output_place_holders(outputs)?,
        })
    }
}

/// decode input and output placeholders to rebuild a rule
fn get_deglobbed_rule(
    rule_ctx: &RuleContext,
    primary_deglobbed_inps: &[InputResolvedType],
    path_buffers: &impl PathBuffers,
    env: &EnvDescriptor,
) -> Result<ResolvedLink, Err> {
    let r = rule_ctx.get_rule_formula();
    let rule_ref = rule_ctx.get_rule_ref();
    let t = rule_ctx.get_target();
    let tup_cwd = rule_ctx.get_tup_cwd();
    let search_dirs = rule_ctx.get_search_dirs();
    let secondary_deglobbed_inps = rule_ctx.get_secondary_inp();
    debug!("deglobbing tup at dir:{:?}, rule:{:?}", tup_cwd, r.cat());

    let input_as_paths = InputsAsPaths::new(
        tup_cwd,
        primary_deglobbed_inps,
        path_buffers,
        rule_ref.clone(),
    );
    let secondary_inputs_as_paths = InputsAsPaths::new(
        tup_cwd,
        secondary_deglobbed_inps,
        path_buffers,
        rule_ref.clone(),
    );
    let decoded_target = t.decode_input_place_holders(&input_as_paths, &secondary_inputs_as_paths);
    if decoded_target.is_err() {
        debug!("Failed to decode {:?}", t);
    }
    let mut decoded_target = decoded_target?;
    let excluded_targets = excluded_patterns(tup_cwd, &decoded_target.primary, path_buffers);
    let pp = paths_from_exprs(tup_cwd, &decoded_target.primary, path_buffers);

    let df = |x: &OutputType| x.get_id().clone();
    let output_as_paths = OutputsAsPaths::new(pp.iter().map(df).collect(), rule_ref.clone());
    decoded_target.secondary = decoded_target
        .secondary
        .decode_output_place_holders(&output_as_paths)?;
    let sec_pp = paths_from_exprs(tup_cwd, &decoded_target.secondary, path_buffers);
    let resolved_rule: RuleFormula = r
        .decode_input_place_holders(&input_as_paths, &secondary_inputs_as_paths)?
        .decode_output_place_holders(&output_as_paths)?;

    let bin_desc = t.bin.as_ref().map(|x| {
        if let PathExpr::Bin(x) = x {
            path_buffers.add_bin_path_expr(tup_cwd, x)
        } else {
            Default::default()
        }
    });
    let group = t.group.as_ref().and_then(PathExpr::get_group);
    let group_desc = if let Some((dir, x)) = group {
        let fullp = tup_cwd.join(dir.cat().as_str());
        fullp
            .as_ref()
            .map(|p| debug!("group:{:?}/<{:?}>", p, x.cat()));

        let fullp = fullp.ok_or_else(|| {
            PathSearchError(format!(
                "Failed to join group path {:?} with base directory {:?} for rule: {:?}",
                tup_cwd,
                dir.cat(),
                rule_ref
            ))
        })?;
        Some(path_buffers.add_group_pathexpr(&fullp, x.cat().as_str()))
    } else {
        None
    };

    let rule_formula_desc =
        path_buffers.add_rule(RuleFormulaInstance::new(resolved_rule, rule_ref.clone()));
    Ok(ResolvedLink {
        primary_sources: primary_deglobbed_inps.to_vec(),
        secondary_sources: secondary_deglobbed_inps.to_vec(),
        rule_formula_desc,
        primary_targets: pp.into_iter().map(|x| x.get_id()).collect(),
        secondary_targets: sec_pp.into_iter().map(|x| x.get_id()).collect(),
        excluded_targets,
        bin: bin_desc,
        group: group_desc,
        tup_loc: rule_ref.clone(),
        env: env.clone(),
        search_dirs: search_dirs.to_vec(),
    })
}

/// ResolvedLink represents a rule with its inputs, outputs and command string fully or partially resolved.
/// This means that paths stored here are file paths that are or expected to be in file system.
/// Rule string is also expect to be executable or ready for persistence with all  symbols and variable references resolved
/// Group references are an exception and may not be resolved until all the tupfiles are read.
#[derive(Clone, Debug, Default)]
pub struct ResolvedLink {
    /// Inputs that are read by a rule that can be used for %f substitution
    primary_sources: Vec<InputResolvedType>,
    /// Other inputs read by a rule not available for %f substitution
    secondary_sources: Vec<InputResolvedType>,
    /// Rule formula refered to by its descriptor
    rule_formula_desc: RuleDescriptor,
    /// Outputs that are written to by a rule that can be used for %o substitution
    primary_targets: Vec<PathDescriptor>,
    /// Other outputs written to by a rule
    secondary_targets: Vec<PathDescriptor>,
    /// Exclusion patterns on targets
    excluded_targets: Vec<PathDescriptor>,
    /// Optional Group that outputs go into.
    /// Groups are collectors of ouptuts that are accessible as inputs to other rules which may not be from
    /// the same tupfile as the rule that provides this group
    group: Option<GroupPathDescriptor>,
    /// Optional bin that outputs go into. Bins are available as inputs to other rules in the
    /// same Tupfile that produced them
    bin: Option<BinDescriptor>,
    /// Tupfile and location where the rule was found
    tup_loc: TupLoc,
    /// Env(environment) needed by this rule
    env: EnvDescriptor,
    /// Vpaths
    search_dirs: Vec<PathDescriptor>,
}

impl ResolvedLink {
    /// Plain no-arg constructor for a ResolvedLink, that sets default values to most entries
    pub fn new() -> Self {
        ResolvedLink {
            primary_sources: vec![],
            secondary_sources: vec![],
            rule_formula_desc: Default::default(),
            primary_targets: vec![],
            secondary_targets: vec![],
            excluded_targets: vec![],
            group: None,
            bin: None,
            tup_loc: Default::default(),
            env: Default::default(),
            search_dirs: vec![],
        }
    }
    /// get a readable string for a Statement, replacing descriptors with paths
    pub fn human_readable(&self) -> String {
        let s = format!("{:?}", self);
        return s;
    }

    /// iterator over all the sources (primary and secondary) in this link
    pub fn get_sources(
        &self,
    ) -> std::iter::Chain<
        std::slice::Iter<'_, InputResolvedType>,
        std::slice::Iter<'_, InputResolvedType>,
    > {
        self.primary_sources
            .iter()
            .chain(self.secondary_sources.iter())
    }
    ///  iterator over all the targets  (primary and secondary) in this link
    pub fn get_targets(
        &self,
    ) -> std::iter::Chain<std::slice::Iter<'_, PathDescriptor>, std::slice::Iter<'_, PathDescriptor>>
    {
        self.primary_targets
            .iter()
            .chain(self.secondary_targets.iter())
    }
    /// Returns descriptor for the Env vars to be assigned before execution of this rule
    pub fn get_env_desc(&self) -> &EnvDescriptor {
        &self.env
    }
    /// Unique descriptor for rule formula
    pub fn get_rule_desc(&self) -> &RuleDescriptor {
        &self.rule_formula_desc
    }
    /// Group path descriptor that collects outputs of this rule
    pub fn get_group_desc(&self) -> Option<&GroupPathDescriptor> {
        self.group.as_ref()
    }
    /// {bin} object descriptor that collects outputs of this rule
    pub fn get_bin_desc(&self) -> Option<&BinDescriptor> {
        self.bin.as_ref()
    }

    /// returns `RuleRef' of this link that referes to the the  tupfile and the location of the rule
    pub fn get_tup_loc(&self) -> &TupLoc {
        &self.tup_loc
    }

    /// returns ids of excluded patterns
    pub fn get_excluded_targets(&self) -> &Vec<PathDescriptor> {
        &self.excluded_targets
    }

    /// Check if there are any sources which are still unresolved
    pub fn has_unresolved_inputs(&self) -> bool {
        self.get_sources().any(InputResolvedType::is_unresolved)
    }

    /// Get parent directory ids of glob inputs
    pub fn for_each_glob_path_desc<F>(&self, f: F) -> Result<(), Error>
    where
        F: FnMut(GlobPathDescriptor) -> Result<(), Error>,
    {
        self.get_sources()
            .filter_map(|x| x.get_glob_path_desc())
            .try_for_each(f)
    }

    fn reresolve(
        path_searcher: &impl PathSearcher,
        path_buffers: &impl PathBuffers,
        p: &PathDescriptor,
        rule_ref: &TupLoc,
        search_dirs: &[PathDescriptor],
    ) -> Result<Vec<MatchingPath>, Error> {
        let tup_cwd = path_buffers.get_parent_id(&rule_ref.tup_path_desc);
        let rel_path = path_buffers.get_rel_path(p, &tup_cwd);
        let glob_path = GlobPath::build_from(p)?;
        debug!("need to resolve file:{:?}", glob_path.get_abs_path());
        let mut glob_paths = vec![glob_path];
        for dir in search_dirs {
            glob_paths.push(GlobPath::build_from_relative(dir, rel_path.as_path())?);
        }
        let pes: Vec<MatchingPath> =
            path_searcher.discover_paths(path_buffers, glob_paths.as_slice())?;
        if pes.is_empty() {
            debug!("Could not resolve :{:?}", path_buffers.get_path(p));
            return Err(Error::UnResolvedFile(
                rel_path.as_path().to_string_lossy().to_string(),
                rule_ref.clone(),
            ));
        }
        Ok(pes)
    }
}

/// ResolvedTask represents a task with its inputs, outputs and command string fully or partially resolved.
/// Task need not have any outputs or inputs. It may just be a command to be executed (such as echo).
/// Tasks will be rerun only if the inputs have changed or if the command string has changed or if an output is missing.
/// Outs are determined at runtime by executing the command string and monitoring its output.
/// Unmentioned ins are determined at runtime by monitoring the command string for file accesses. These are used to rerun the task if any of these files change.
/// The command string is expected to be executable or ready for persistence with all  symbols and variable references resolved.
#[derive(Clone, Debug, Default)]
pub struct ResolvedTask {
    deps: Vec<InputResolvedType>,
    task_descriptor: TaskDescriptor,
    loc: TupLoc,
    env: EnvDescriptor,
}

impl ResolvedTask {
    /// Create a new ResolvedTask
    pub fn new(
        deps: Vec<InputResolvedType>,
        task_descriptor: TaskDescriptor,
        loc: TupLoc,
        env: EnvDescriptor,
    ) -> Self {
        ResolvedTask {
            deps,
            task_descriptor,
            loc,
            env,
        }
    }

    /// get resolved dependencies
    pub fn get_deps(&self) -> &Vec<InputResolvedType> {
        &self.deps
    }
    /// location where the task is defined
    pub fn get_tup_loc(&self) -> &TupLoc {
        &self.loc
    }
    /// returns the descriptor that identifies the task. Use bufferObjects to dereference the descriptor to get taskinstance
    pub fn get_task_descriptor(&self) -> &TaskDescriptor {
        &self.task_descriptor
    }

    /// returns environment associated with this task
    pub fn get_env_desc(&self) -> EnvDescriptor {
        self.env.clone()
    }

    /// descriptor of the tupfile where this task is defined
    pub fn get_tupfile_desc(&self) -> TupPathDescriptor {
        self.loc.get_tupfile_desc().clone()
    }
}

// update the groups/bins with the path to primary target and also add secondary targets
impl GatherOutputs for ResolvedLink {
    fn gather_outputs(
        &self,
        output_handler: &mut impl OutputHandler,
        path_buffers: &impl PathBuffers,
    ) -> Result<(), Err> {
        let rule_ref = &self.tup_loc;
        struct PathsWithParent {
            pd: PathDescriptor,
            parent_pd: PathDescriptor,
        }
        let mut children = Vec::new();
        for path_desc in self.get_targets() {
            let path = path_buffers.get_path(path_desc);
            debug!(
                "adding parent for: {:?} to {:?}:{}",
                path,
                path_buffers.get_tup_path(rule_ref.get_tupfile_desc()),
                rule_ref.get_line()
            );
            if path.as_path().is_dir() {
                return Err(Err::OutputIsDir(
                    path_buffers.get_path(path_desc).to_string(),
                    rule_ref.clone(),
                ));
            }
            let rule_ref_inserted = output_handler.add_parent_rule(path_desc, rule_ref.clone());
            if &rule_ref_inserted != rule_ref {
                return Err(Err::MultipleRulesToSameOutput(
                    path_desc.clone(),
                    rule_ref.clone(),
                    rule_ref_inserted.clone(),
                ));
            }
            output_handler.add_output(path_desc);
            children.push(PathsWithParent {
                pd: path_desc.clone(),
                parent_pd: path_buffers.get_parent_id(path_desc),
            });
        }

        children
            .as_mut_slice()
            .sort_by(|x, y| x.parent_pd.cmp(&y.parent_pd));
        let mut slice = children.as_slice();
        while !slice.is_empty() {
            let pp = slice.first().unwrap();
            let mut prev = slice;
            if let Some(r) = slice[1..]
                .iter()
                .enumerate()
                .find(|x| !x.1.parent_pd.eq(&pp.parent_pd))
            {
                (prev, slice) = slice.split_at(r.0 + 1);
            } else {
                slice = &slice[1..]
            }
            output_handler.add_children(&pp.parent_pd, prev.iter().map(|x| x.pd.clone()).collect());
        }
        for path_desc in self.primary_targets.iter() {
            if let Some(ref group_desc) = self.group {
                output_handler.add_group_entry(group_desc, path_desc.clone())
            };
            if let Some(ref bin_desc) = self.bin {
                output_handler.add_bin_entry(bin_desc, path_desc.clone());
            };
            debug!(
                "fetching parent of path_desc:{:?}, {:?}",
                path_desc,
                path_buffers.get_path(path_desc)
            );
        }
        Ok(())
    }
}

/// Method to return resolved paths statements in Tupfile
/// This is called after initial variable substution to
pub(crate) trait ResolvePaths {
    fn resolve_paths(
        &self,
        tup_desc: &TupPathDescriptor,
        path_searcher: &mut impl PathSearcher,
        path_buffers: &impl PathBuffers,
    ) -> Result<Artifacts, Err>;
}

impl ResolvePaths for Vec<ResolvedLink> {
    fn resolve_paths(
        &self,
        _tup_desc: &TupPathDescriptor,
        path_searcher: &mut impl PathSearcher,
        path_buffers: &impl PathBuffers,
    ) -> Result<Artifacts, Err> {
        let mut resolved_artifacts = Artifacts::new();
        for resolved_link in self.iter() {
            if resolved_link.has_unresolved_inputs() {
                let cur_tup_desc = resolved_link.get_tup_loc().get_tupfile_desc();

                let art = resolved_link.resolve_paths(cur_tup_desc, path_searcher, path_buffers)?;
                resolved_artifacts.extend(art);
            } else {
                resolved_artifacts.add_link(resolved_link.clone())
            }
        }
        Ok(resolved_artifacts)
    }
}

/// implementation for ResolvedLink performs unresolved paths in Group inputs using data in taginfo
impl ResolvePaths for ResolvedLink {
    /// the method below replaces
    fn resolve_paths(
        &self,
        _tup_desc: &TupPathDescriptor,
        path_searcher: &mut impl PathSearcher,
        path_buffers: &impl PathBuffers,
    ) -> Result<Artifacts, Err> {
        let mut rlink: ResolvedLink = self.clone();
        rlink.primary_sources.clear();
        rlink.secondary_sources.clear();
        for i in self.primary_sources.iter() {
            match i {
                InputResolvedType::UnResolvedFile(p) => {
                    let pes = Self::reresolve(
                        path_searcher,
                        path_buffers,
                        &p,
                        rlink.get_tup_loc(),
                        self.search_dirs.as_slice(),
                    )?;
                    rlink
                        .primary_sources
                        .extend(pes.into_iter().map(InputResolvedType::Deglob));
                }
                InputResolvedType::UnResolvedGroupEntry(g) => {
                    if let Some(hs) = path_searcher.get_outs().get().get_group(&g) {
                        for pd in hs {
                            rlink
                                .primary_sources
                                .push(InputResolvedType::GroupEntry(Clone::clone(g), pd.clone()));
                        }
                    } else {
                        return Err(Error::StaleGroupRef(
                            path_buffers.get_input_path_name(i),
                            rlink.get_tup_loc().clone(),
                        ));
                    }
                }
                _ => rlink.primary_sources.push(i.clone()),
            }
        }

        for i in self.secondary_sources.iter() {
            match i {
                InputResolvedType::UnResolvedFile(p) => {
                    let pes = Self::reresolve(
                        path_searcher,
                        path_buffers,
                        &p,
                        rlink.get_tup_loc(),
                        self.search_dirs.as_slice(),
                    )?;
                    rlink
                        .secondary_sources
                        .extend(pes.into_iter().map(InputResolvedType::Deglob));
                }
                InputResolvedType::UnResolvedGroupEntry(ref g) => {
                    if let Some(hs) = path_searcher.get_outs().get().get_group(g) {
                        for pd in hs {
                            rlink
                                .secondary_sources
                                .push(InputResolvedType::GroupEntry(Clone::clone(g), pd.clone()))
                        }
                    } else {
                        return Err(Error::StaleGroupRef(
                            path_buffers.get_input_path_name(i),
                            rlink.get_tup_loc().clone(),
                        ));
                    }
                }
                _ => rlink.secondary_sources.push(i.clone()),
            }
        }
        let mut out = OutputHolder::new();
        self.gather_outputs(&mut out, path_buffers)?;
        path_searcher.merge(path_buffers, &mut out)?;
        Ok(Artifacts::from(vec![rlink], vec![]))
    }
}

struct RuleContext<'a, 'b, 'c> {
    tup_cwd: PathDescriptor,
    rule_formula: &'a RuleFormula,
    rule_ref: &'b TupLoc,
    target: &'a Target,
    secondary_inp: &'c [InputResolvedType],
    search_dirs: &'a [PathDescriptor],
}

impl<'a, 'b, 'c> RuleContext<'a, 'b, 'c> {
    fn get_rule_formula(&self) -> &RuleFormula {
        self.rule_formula
    }
    fn get_rule_ref(&self) -> &TupLoc {
        self.rule_ref
    }
    fn get_target(&self) -> &Target {
        self.target
    }
    fn get_secondary_inp(&self) -> &[InputResolvedType] {
        self.secondary_inp
    }
    fn get_tup_cwd(&self) -> &PathDescriptor {
        &self.tup_cwd
    }
    fn get_search_dirs(&self) -> &[PathDescriptor] {
        self.search_dirs
    }
}

/// deglob rule statement into multiple deglobbed rules, gather deglobbed targets to put in bins/groups
impl LocatedStatement {
    pub(crate) fn resolve_paths(
        &self,
        tup_desc: &TupPathDescriptor,
        path_searcher: &mut impl PathSearcher,
        path_buffers: &impl PathBuffers,
    ) -> Result<(Artifacts, OutputHolder), Err> {
        let tup_cwd = tup_desc.get_parent_descriptor();
        let mut deglobbed = Vec::new();
        // use same resolve_groups as input
        let mut output = OutputHolder::new();

        debug!(
            "resolving  rule at dir:{:?} rule: {:?}",
            tup_cwd.get_path(),
            &self
        );
        if let LocatedStatement {
            statement:
                Statement::Rule(
                    Link {
                        source: s,
                        target: t,
                        rule_formula,
                        pos: _pos,
                    },
                    env,
                    search_dirs,
                ),
            loc,
        } = self
        {
            let rule_ref = &TupLoc::new(tup_desc, loc);
            let inpdec = s.primary.decode(
                &tup_cwd,
                path_searcher,
                path_buffers,
                rule_ref,
                &search_dirs,
            )?;
            let secondinpdec = s.secondary.decode(
                &tup_cwd,
                path_searcher,
                path_buffers,
                rule_ref,
                &search_dirs,
            )?;
            let resolver = RuleContext {
                tup_cwd: tup_cwd.clone(),
                rule_formula,
                rule_ref,
                target: t,
                secondary_inp: secondinpdec.as_slice(),
                search_dirs: search_dirs.as_slice(),
            };
            let for_each = s.for_each;
            if for_each {
                for input in inpdec {
                    if input.is_unresolved() {
                        log::warn!("Unresolved input files found : {:?} for rule:{:?} at  {:?}/Tupfile:{:?}", input, resolver.get_rule_formula(), resolver.get_tup_cwd(), rule_ref);
                        continue;
                    }
                    let delink = get_deglobbed_rule(
                        &resolver,
                        core::slice::from_ref(&input),
                        path_buffers,
                        env,
                    )?;
                    delink.gather_outputs(&mut output, path_buffers)?;
                    deglobbed.push(delink);
                }
            } else if !inpdec.is_empty() || !secondinpdec.is_empty() {
                debug!("Resolving rule {:?} at {:?}", rule_ref, tup_cwd);
                let delink = get_deglobbed_rule(&resolver, inpdec.as_slice(), path_buffers, env)?;
                delink.gather_outputs(&mut output, path_buffers)?;
                deglobbed.push(delink);
            }
            path_searcher.merge(path_buffers, &mut output)?;
        }

        let mut tasks = Vec::new();
        if let LocatedStatement {
            statement: Statement::Task(task_detail),
            loc,
        } = self
        {
            let tup_loc = &TupLoc::new(tup_desc, loc);
            let name = task_detail.get_target();
            let deps = task_detail.get_deps();
            let search_dirs = task_detail.get_search_dirs();
            let task_desc = path_buffers
                .try_get_task_desc(&tup_cwd, name.as_str())
                .ok_or(Err::TaskNotFound(
                    name.as_str().to_string(),
                    tup_loc.clone(),
                ))?;
            let task_inst = path_buffers.get_task(&task_desc);
            {
                let env = task_inst.get_env_desc();
                let mut resolved_deps = Vec::new();
                for dep in deps.iter() {
                    let dep =
                        dep.decode(&tup_cwd, path_searcher, path_buffers, tup_loc, &search_dirs)?;
                    resolved_deps.extend(dep);
                }
                let resolved_task = ResolvedTask::new(
                    resolved_deps,
                    task_desc.clone(),
                    tup_loc.clone(),
                    env.clone(),
                );
                tasks.push(resolved_task);
            }
        }

        Ok((Artifacts::from(deglobbed, tasks), output))
    }
}

impl ResolvePaths for Vec<LocatedStatement> {
    fn resolve_paths(
        &self,
        tup_desc: &TupPathDescriptor,
        path_searcher: &mut impl PathSearcher,
        path_buffers: &impl PathBuffers,
    ) -> Result<Artifacts, Err> {
        let mut merged_arts = Artifacts::new();
        debug!("Resolving paths for rules in {:?}", tup_desc.as_ref());
        for stmt in self.iter() {
            let (art, _) = stmt.resolve_paths(tup_desc, path_searcher, path_buffers)?;
            debug!("{:?}", art);
            merged_arts.extend(art);
        }
        Ok(merged_arts)
    }
}

/// `parse_dir' scans and parses all Tupfiles from a directory root, When sucessful it returns de-globbed, decoded links(rules)
pub fn parse_dir(root: &Path) -> Result<(Artifacts, ReadWriteBufferObjects), Error> {
    let mut tupfiles = Vec::new();
    let tf = OsString::from("Tupfile");
    let tflua = OsString::from("Tupfile.lua");
    for entry in WalkDir::new(root)
        .follow_links(true)
        .into_iter()
        .filter_map(|e| e.ok())
    {
        let f_name = entry.file_name();
        if f_name.eq(tf.as_os_str()) || f_name.eq(tflua.as_os_str()) {
            tupfiles.push(entry.path().to_path_buf());
        }
    }
    tupfiles.sort_by(|x, y| x.cmp(y));

    parse_tupfiles(root, &tupfiles)
}

/// parse tupfiles in the order given
pub fn parse_tupfiles(
    root: &Path,
    tupfiles: &Vec<PathBuf>,
) -> Result<(Artifacts, ReadWriteBufferObjects), Error> {
    let mut artifacts_all = Artifacts::new();
    let mut parser = TupParser::<DirSearcher>::try_new_from(root, DirSearcher::new())?;
    for tup_file_path in tupfiles.iter() {
        let artifacts = parser.parse(tup_file_path)?;
        artifacts_all.extend(artifacts);
    }
    Ok((
        parser.reresolve(artifacts_all)?,
        parser.read_write_buffers(),
    ))
}

/// retain paths that have pattern in its contents
pub fn paths_with_pattern(
    pattern: &&str,
    mut paths: Vec<MatchingPath>,
) -> Result<Vec<MatchingPath>, Error> {
    let mut buffer = String::new();
    let mut use_regex: Option<Regex> = None;
    if pattern.contains("%") {
        use_regex = Regex::new(&to_regex(pattern))
            .expect("Failed to convert pattern to regex")
            .into();
    }

    paths.retain(|path| {
        let mut has_match = false;
        if let Ok(f) = File::open(path.get_path().as_path()) {
            let mut buf = BufReader::new(f);
            buffer.clear();
            while let Ok(num_read) = buf.read_line(&mut buffer) {
                if num_read == 0 {
                    break;
                }
                if use_regex.is_none() && buffer.contains(pattern) {
                    //paths[j] = path;
                    has_match = true;
                    break;
                } else if use_regex.clone().unwrap().is_match(buffer.as_str()) {
                    //    paths[j] = path;
                    has_match = true;
                    break;
                }
            }
        }
        has_match
    });
    //paths.resize(j, Default::default());
    Ok(paths)
}<|MERGE_RESOLUTION|>--- conflicted
+++ resolved
@@ -6,11 +6,8 @@
 use std::fmt::{Display, Formatter};
 use std::fs::File;
 use std::hash::Hash;
-<<<<<<< HEAD
-=======
 use std::io::{BufRead, BufReader};
 use std::ops::Deref;
->>>>>>> 371f8563
 use std::path::{Path, PathBuf};
 
 use log::{debug, log_enabled};
@@ -514,15 +511,9 @@
                     );
                     if let Some(paths) = path_searcher.get_outs().get().get_group(grp_desc) {
                         vs.extend(
-<<<<<<< HEAD
-                            paths
-                                .iter()
-                                .map(|x| InputResolvedType::GroupEntry(*grp_desc, *x)),
-=======
                             paths.deref().iter().map(|x| {
                                 InputResolvedType::GroupEntry(grp_desc.clone(), x.clone())
                             }),
->>>>>>> 371f8563
                         )
                     } else {
                         //let (, _) = bo.add_path(Path::new(&*p.cat()), tup_cwd);
@@ -534,13 +525,8 @@
                 let ref bin_desc = path_buffers.add_bin_path_expr(tup_cwd, b.as_ref());
                 debug!("resolving bin: {:?}/{:?}", tup_cwd, b.as_str());
                 if let Some(paths) = path_searcher.get_outs().get().get_bin(bin_desc) {
-<<<<<<< HEAD
-                    for p in paths {
-                        vs.push(InputResolvedType::BinEntry(*bin_desc, *p))
-=======
                     for p in paths.deref() {
                         vs.push(InputResolvedType::BinEntry(bin_desc.clone(), p.clone()))
->>>>>>> 371f8563
                     }
                 } else {
                     return Err(Error::StaleBinRef(b.clone(), rule_ref.clone()));
