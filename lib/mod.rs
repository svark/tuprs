--- conflicted
+++ resolved
@@ -46,195 +46,7 @@
 pub mod transform;
 pub mod writer;
 
-<<<<<<< HEAD
-#[test]
-fn test_op() {
-    use env_logger;
-    let _ = env_logger::try_init();
-    use statements::CleanupPaths;
-    use statements::PathExpr;
-    use statements::PathExpr::{Quoted, Sp1};
-    use std::fs::File;
-    use std::io::Write;
-    {
-        let mut file = File::create("tupdata0.txt").expect("cannot open file");
-        let stmts = b"DEBUG =1\n\
-                      ifdef CVAR\n\
-                      PRVSRCS=impl/*.cxx\n\
-                      endif\n\
-                  SRCS=*.cxx $(PRVSRCS)\n\
-                  #comment\n\
-                  SRCS +=*.cpp\n\
-                  !CC = |> \"visual studio/cl\" %f /Fout:%o |> \n";
-        file.write_all(stmts).expect("write failed");
-        let stmts1 = b"include tupdata0.txt\n\
-                       ifeq ($(DEBUG),1) \n \
-                       :foreach $(SRCS)  ../<grp> ../<grp2> |> \
-                  !CC %<grp> %<grp2> \\\n |> | command.pch  ^exclude_pattern.* {objs}\
-                  \n &v := src/main.rs\n\
-                  :&(v) |> type %f > file.txt |> \\\nfile.txt |\n\
-                  : |> type &(v) |> \n\
-                  else\n  x+=eere #append\nendif\n";
-        let mut file = File::create("tupdata1.txt").expect("cannot open file");
-        file.write_all(stmts1).expect("write failed");
-
-        let mut file = File::create("tup.config").expect("cannot open file");
-        let stmts2 = b"CONFIG_PLATFORM=win64\nCONFIG_CVAR=1\n";
-        file.write_all(stmts2).expect("write failed to config file");
-    }
-    {
-        let stmts = parser::parse_tupfile("tupdata1.txt").expect("failed to parse tupdata1.txt");
-        use statements::PathExpr::{Bin, ExcludePattern, Group, Literal};
-        use statements::{Link, RuleFormula, Source, Statement, Target};
-        use transform::*;
-
-        use std::path::Path;
-        let tuppath = Path::new("./tupdata1.txt");
-        let mut parse_state = ParseState {
-            conf_map: load_conf_vars(tuppath).expect("conf var open error from tupdata1.txt"),
-            tup_base_path: tuppath.to_path_buf(),
-            ..ParseState::default()
-        };
-
-        assert_eq!(
-            parse_state.conf_map.get("PLATFORM").and_then(|x| x.first()),
-            Some(&"win64".to_owned())
-        );
-        assert_eq!(
-            parse_state.conf_map.get("CVAR").and_then(|x| x.first()),
-            Some(&"1".to_owned())
-        );
-        use decode::DirSearcher;
-        use statements::EnvDescriptor;
-
-        parse_state.set_cwd(tuppath).unwrap();
-        let path_searcher = DirSearcher::new();
-        let mut stmts_ = stmts.subst(&mut parse_state, &path_searcher).unwrap();
-        stmts_.cleanup();
-        use crate::statements::Loc;
-        assert_eq!(stmts_.len(), 3);
-        let resolvedexpr = [
-            Statement::Rule(
-                Link {
-                    source: Source {
-                        primary: vec![
-                            PathExpr::from("*.cxx".to_string()),
-                            Sp1,
-                            PathExpr::from("impl/*.cxx".to_string()),
-                            Sp1,
-                            PathExpr::from("*.cpp".to_string()),
-                            Sp1,
-                            Group(
-                                vec![Literal("../".to_string())],
-                                vec![Literal("grp".to_string())],
-                            ),
-                            Sp1,
-                            Group(
-                                vec![Literal("../".to_string())],
-                                vec![Literal("grp2".to_string())],
-                            ),
-                        ],
-                        for_each: true,
-                        secondary: vec![],
-                    },
-                    target: Target {
-                        primary: vec![],
-                        secondary: vec![
-                            Sp1,
-                            Literal("command.pch".to_string()),
-                            Sp1,
-                            ExcludePattern("exclude_pattern.*".to_string()),
-                        ],
-                        group: None,
-                        bin: Some(Bin("objs".to_string())),
-                    },
-                    rule_formula: RuleFormula {
-                        description: vec![],
-                        formula: vec![
-                            Quoted(vec![Literal("visual studio/cl".to_string())]),
-                            Sp1,
-                            Literal("%f".to_string()),
-                            Sp1,
-                            Literal("/Fout:%o".to_string()),
-                            Sp1,
-                            Literal("%<grp>".to_string()),
-                            Sp1,
-                            Literal("%<grp2>".to_string()),
-                        ],
-                    },
-                    pos: Loc::new(3, 2, 105),
-                },
-                EnvDescriptor::default(),
-                vec![],
-            ),
-            Statement::Rule(
-                Link {
-                    source: Source {
-                        primary: vec![Literal("./src/main.rs".to_string())],
-                        for_each: false,
-                        secondary: vec![],
-                    },
-                    target: Target {
-                        secondary: vec![],
-                        primary: vec![Literal("file.txt".to_string())],
-                        group: None,
-                        bin: None,
-                    },
-                    rule_formula: RuleFormula {
-                        description: vec![],
-                        formula: vec![
-                            Literal("type".to_string()),
-                            Sp1,
-                            Literal("%f".to_string()),
-                            Sp1,
-                            Literal(">".to_string()),
-                            Sp1,
-                            Literal("file.txt".to_string()),
-                        ],
-                        //formula: vec![Literal("type %f > file.txt ".to_string())],
-                    },
-                    pos: Loc::new(6, 1, 44),
-                },
-                EnvDescriptor::default(),
-                vec![],
-            ),
-            Statement::Rule(
-                Link {
-                    source: Source {
-                        primary: vec![],
-                        for_each: false,
-                        secondary: vec![],
-                    },
-                    target: Target {
-                        primary: vec![],
-                        secondary: vec![],
-                        group: None,
-                        bin: None,
-                    },
-                    rule_formula: RuleFormula {
-                        description: vec![],
-                        formula: vec![
-                            Literal("type".to_string()),
-                            Sp1,
-                            Literal("./src/main.rs".to_string()),
-                        ],
-                    },
-                    pos: Loc::new(8, 1, 19),
-                },
-                EnvDescriptor::default(),
-                vec![],
-            ),
-        ];
-
-        assert_eq!(stmts_[0].statement, resolvedexpr[0]);
-        assert_eq!(stmts_[1].statement, resolvedexpr[1]);
-        assert_eq!(stmts_[2].statement, resolvedexpr[2]);
-    }
-}
-
-=======
 pub mod intern;
->>>>>>> 371f8563
 #[test]
 fn test_parse() {
     use crate::buffers::PathBuffers;
@@ -329,8 +141,8 @@
 fn parse_x() {
     use env_logger;
     let _ = env_logger::try_init();
-    let root = "c:/ws/fegeomscratch";
-    std::env::set_current_dir(root).unwrap();
+    //let root = "c:/ws/fegeomscratch";
+    //std::env::set_current_dir(root).unwrap();
     /*     let mut parser = TupParser::<crate::decode::DirSearcher>::try_new_from(root, crate::decode::DirSearcher::new()).unwrap();
             let arts = parser.parse("TupRulesNew.tup").unwrap();
            assert_eq!(arts.get_resolved_links().len(), 375);
